--- conflicted
+++ resolved
@@ -123,13 +123,9 @@
 **Option A: Auto-Setup (Recommended for Claude/Cursor/VSC Copilot)**
 
 1.  In Unity, go to `Window > Unity MCP`.
-<<<<<<< HEAD
 2.  Click `Auto-Setup`.
 3.  Look for a green status indicator 🟢 and "Connected ✓". *(This attempts to modify the MCP Client\'s config file automatically)*.
-=======
-2.  Click `Auto Configure` on the IDE you uses.
-3.  Look for a green status indicator 🟢 and "Connected". *(This attempts to modify the MCP Client\'s config file automatically)*.
->>>>>>> 22ca5a79
+
 
 **Option B: Manual Configuration**
 
