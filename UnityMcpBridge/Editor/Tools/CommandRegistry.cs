using System;
using System.Collections.Generic;
using System.Linq;
using System.Reflection;
using System.Text.RegularExpressions;
using MCPForUnity.Editor.Helpers;
using Newtonsoft.Json.Linq;

namespace MCPForUnity.Editor.Tools
{
    /// <summary>
    /// Registry for all MCP command handlers via reflection.
    /// </summary>
    public static class CommandRegistry
    {
        private static readonly Dictionary<string, Func<JObject, object>> _handlers = new();
        private static bool _initialized = false;

        /// <summary>
        /// Initialize and auto-discover all tools marked with [McpForUnityTool]
        /// </summary>
        public static void Initialize()
        {
            if (_initialized) return;

            AutoDiscoverTools();
            _initialized = true;
        }

        /// <summary>
        /// Convert PascalCase or camelCase to snake_case
        /// </summary>
        private static string ToSnakeCase(string name)
        {
            if (string.IsNullOrEmpty(name)) return name;

            // Insert underscore before uppercase letters (except first)
            var s1 = Regex.Replace(name, "(.)([A-Z][a-z]+)", "$1_$2");
            var s2 = Regex.Replace(s1, "([a-z0-9])([A-Z])", "$1_$2");
            return s2.ToLower();
        }

        /// <summary>
        /// Auto-discover all types with [McpForUnityTool] attribute
        /// </summary>
        private static void AutoDiscoverTools()
        {
            try
            {
                var toolTypes = AppDomain.CurrentDomain.GetAssemblies()
                    .Where(a => !a.IsDynamic)
                    .SelectMany(a =>
                    {
                        try { return a.GetTypes(); }
                        catch { return new Type[0]; }
                    })
                    .Where(t => t.GetCustomAttribute<McpForUnityToolAttribute>() != null);

                foreach (var type in toolTypes)
                {
                    RegisterToolType(type);
                }

                McpLog.Info($"Auto-discovered {_handlers.Count} tools");
            }
            catch (Exception ex)
            {
                McpLog.Error($"Failed to auto-discover MCP tools: {ex.Message}");
            }
        }

        private static void RegisterToolType(Type type)
        {
<<<<<<< HEAD
            { "HandleManageScript", ManageScript.HandleCommand },
            { "HandleManageScene", ManageScene.HandleCommand },
            { "HandleManageEditor", ManageEditor.HandleCommand },
            { "HandleManageGameObject", ManageGameObject.HandleCommand },
            { "HandleManageAsset", ManageAsset.HandleCommand },
            { "HandleReadConsole", ReadConsole.HandleCommand },
            { "HandleManageMenuItem", ManageMenuItem.HandleCommand },
            { "HandleManageShader", ManageShader.HandleCommand},
            { "HandleInspectComponent", InspectComponent.HandleCommand },
        };
=======
            var attr = type.GetCustomAttribute<McpForUnityToolAttribute>();

            // Get command name (explicit or auto-generated)
            string commandName = attr.CommandName;
            if (string.IsNullOrEmpty(commandName))
            {
                commandName = ToSnakeCase(type.Name);
            }

            // Check for duplicate command names
            if (_handlers.ContainsKey(commandName))
            {
                McpLog.Warn(
                    $"Duplicate command name '{commandName}' detected. " +
                    $"Tool {type.Name} will override previously registered handler."
                );
            }

            // Find HandleCommand method
            var method = type.GetMethod(
                "HandleCommand",
                BindingFlags.Public | BindingFlags.Static,
                null,
                new[] { typeof(JObject) },
                null
            );

            if (method == null)
            {
                McpLog.Warn(
                    $"MCP tool {type.Name} is marked with [McpForUnityTool] " +
                    $"but has no public static HandleCommand(JObject) method"
                );
                return;
            }

            try
            {
                var handler = (Func<JObject, object>)Delegate.CreateDelegate(
                    typeof(Func<JObject, object>),
                    method
                );
                _handlers[commandName] = handler;
            }
            catch (Exception ex)
            {
                McpLog.Error($"Failed to register tool {type.Name}: {ex.Message}");
            }
        }
>>>>>>> 4643802a

        /// <summary>
        /// Get a command handler by name
        /// </summary>
        public static Func<JObject, object> GetHandler(string commandName)
        {
            if (!_handlers.TryGetValue(commandName, out var handler))
            {
                throw new InvalidOperationException(
                    $"Unknown or unsupported command type: {commandName}"
                );
            }
            return handler;
        }
    }
}<|MERGE_RESOLUTION|>--- conflicted
+++ resolved
@@ -71,18 +71,6 @@
 
         private static void RegisterToolType(Type type)
         {
-<<<<<<< HEAD
-            { "HandleManageScript", ManageScript.HandleCommand },
-            { "HandleManageScene", ManageScene.HandleCommand },
-            { "HandleManageEditor", ManageEditor.HandleCommand },
-            { "HandleManageGameObject", ManageGameObject.HandleCommand },
-            { "HandleManageAsset", ManageAsset.HandleCommand },
-            { "HandleReadConsole", ReadConsole.HandleCommand },
-            { "HandleManageMenuItem", ManageMenuItem.HandleCommand },
-            { "HandleManageShader", ManageShader.HandleCommand},
-            { "HandleInspectComponent", InspectComponent.HandleCommand },
-        };
-=======
             var attr = type.GetCustomAttribute<McpForUnityToolAttribute>();
 
             // Get command name (explicit or auto-generated)
@@ -132,7 +120,6 @@
                 McpLog.Error($"Failed to register tool {type.Name}: {ex.Message}");
             }
         }
->>>>>>> 4643802a
 
         /// <summary>
         /// Get a command handler by name
