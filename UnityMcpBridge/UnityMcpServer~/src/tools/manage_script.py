--- conflicted
+++ resolved
@@ -2,7 +2,9 @@
 from typing import Dict, Any, List
 from unity_connection import send_command_with_retry
 import base64
-<<<<<<< HEAD
+import os
+from urllib.parse import urlparse, unquote
+
 try:
     from telemetry_decorator import telemetry_tool
     from telemetry import record_milestone, MilestoneType
@@ -13,19 +15,10 @@
         def decorator(func):
             return func
         return decorator
-=======
-import os
-from urllib.parse import urlparse, unquote
-
->>>>>>> b7411e2c
 
 def register_manage_script_tools(mcp: FastMCP):
     """Register all script management tools with the MCP server."""
 
-<<<<<<< HEAD
-    @mcp.tool()
-    @telemetry_tool("manage_script")
-=======
     def _split_uri(uri: str) -> tuple[str, str]:
         """Split an incoming URI or path into (name, directory) suitable for Unity.
 
@@ -97,6 +90,7 @@
         "- For method/class operations, use script_apply_edits (safer, structured edits)\n"
         "- For pattern-based replacements, consider anchor operations in script_apply_edits\n"
     ))
+    @telemetry_tool("apply_text_edits")
     def apply_text_edits(
         ctx: Context,
         uri: str,
@@ -363,6 +357,7 @@
         "Args: path (e.g., 'Assets/Scripts/My.cs'), contents (string), script_type, namespace.\n"
         "Rules: path must be under Assets/. Contents will be Base64-encoded over transport.\n"
     ))
+    @telemetry_tool("create_script")
     def create_script(
         ctx: Context,
         path: str,
@@ -441,7 +436,7 @@
         "Args: name (no .cs), path (Assets/...), contents (for create), script_type, namespace.\n"
         "Notes: prefer apply_text_edits (ranges) or script_apply_edits (structured) for edits.\n"
     ))
->>>>>>> b7411e2c
+    @telemetry_tool("manage_script")
     def manage_script(
         ctx: Context,
         action: str,
