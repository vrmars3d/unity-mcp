from config import config
import contextlib
from dataclasses import dataclass
import errno
import json
import logging
from pathlib import Path
from port_discovery import PortDiscovery
import random
import socket
import struct
import threading
import time
from typing import Any, Dict


# Configure logging using settings from config
logging.basicConfig(
    level=getattr(logging, config.log_level),
    format=config.log_format
)
logger = logging.getLogger("mcp-for-unity-server")

# Module-level lock to guard global connection initialization
_connection_lock = threading.Lock()

# Maximum allowed framed payload size (64 MiB)
FRAMED_MAX = 64 * 1024 * 1024


@dataclass
class UnityConnection:
    """Manages the socket connection to the Unity Editor."""
    host: str = config.unity_host
    port: int = None  # Will be set dynamically
    sock: socket.socket = None  # Socket for Unity communication
    use_framing: bool = False  # Negotiated per-connection

    def __post_init__(self):
        """Set port from discovery if not explicitly provided"""
        if self.port is None:
            self.port = PortDiscovery.discover_unity_port()
        self._io_lock = threading.Lock()
        self._conn_lock = threading.Lock()

    def connect(self) -> bool:
        """Establish a connection to the Unity Editor."""
        if self.sock:
            return True
        with self._conn_lock:
            if self.sock:
                return True
            try:
                # Bounded connect to avoid indefinite blocking
                connect_timeout = float(
                    getattr(config, "connect_timeout", getattr(config, "connection_timeout", 1.0)))
                self.sock = socket.create_connection(
                    (self.host, self.port), connect_timeout)
                # Disable Nagle's algorithm to reduce small RPC latency
                with contextlib.suppress(Exception):
                    self.sock.setsockopt(
                        socket.IPPROTO_TCP, socket.TCP_NODELAY, 1)
                logger.debug(f"Connected to Unity at {self.host}:{self.port}")

                # Strict handshake: require FRAMING=1
                try:
                    require_framing = getattr(config, "require_framing", True)
                    timeout = float(getattr(config, "handshake_timeout", 1.0))
                    self.sock.settimeout(timeout)
                    buf = bytearray()
                    deadline = time.monotonic() + timeout
                    while time.monotonic() < deadline and len(buf) < 512:
                        try:
                            chunk = self.sock.recv(256)
                            if not chunk:
                                break
                            buf.extend(chunk)
                            if b"\n" in buf:
                                break
                        except socket.timeout:
                            break
                    text = bytes(buf).decode('ascii', errors='ignore').strip()

                    if 'FRAMING=1' in text:
                        self.use_framing = True
                        logger.debug(
                            'Unity MCP handshake received: FRAMING=1 (strict)')
                    else:
                        if require_framing:
                            # Best-effort plain-text advisory for legacy peers
                            with contextlib.suppress(Exception):
                                self.sock.sendall(
                                    b'Unity MCP requires FRAMING=1\n')
                            raise ConnectionError(
                                f'Unity MCP requires FRAMING=1, got: {text!r}')
                        else:
                            self.use_framing = False
                            logger.warning(
                                'Unity MCP handshake missing FRAMING=1; proceeding in legacy mode by configuration')
                finally:
                    self.sock.settimeout(config.connection_timeout)
                return True
            except Exception as e:
                logger.error(f"Failed to connect to Unity: {str(e)}", exc_info=True)
                try:
                    if self.sock:
                        self.sock.close()
                except Exception:
                    pass
                self.sock = None
                return False

    def disconnect(self):
        """Close the connection to the Unity Editor."""
        if self.sock:
            try:
                self.sock.close()
            except Exception as e:
                logger.error(f"Error disconnecting from Unity: {str(e)}")
            finally:
                self.sock = None

    def _read_exact(self, sock: socket.socket, count: int) -> bytes:
        data = bytearray()
        while len(data) < count:
            chunk = sock.recv(count - len(data))
            if not chunk:
                raise ConnectionError(
                    "Connection closed before reading expected bytes")
            data.extend(chunk)
        return bytes(data)

    def receive_full_response(self, sock, buffer_size=config.buffer_size) -> bytes:
        """Receive a complete response from Unity, handling chunked data."""
        if self.use_framing:
            try:
                # Consume heartbeats, but do not hang indefinitely if only zero-length frames arrive
                heartbeat_count = 0
                deadline = time.monotonic() + getattr(config, 'framed_receive_timeout', 2.0)
                while True:
                    header = self._read_exact(sock, 8)
                    payload_len = struct.unpack('>Q', header)[0]
                    if payload_len == 0:
                        # Heartbeat/no-op frame: consume and continue waiting for a data frame
                        logger.debug("Received heartbeat frame (length=0)")
                        heartbeat_count += 1
                        if heartbeat_count >= getattr(config, 'max_heartbeat_frames', 16) or time.monotonic() > deadline:
                            # Treat as empty successful response to match C# server behavior
                            logger.debug(
                                "Heartbeat threshold reached; returning empty response")
                            return b""
                        continue
                    if payload_len > FRAMED_MAX:
                        raise ValueError(
                            f"Invalid framed length: {payload_len}")
                    payload = self._read_exact(sock, payload_len)
                    logger.debug(
                        f"Received framed response ({len(payload)} bytes)")
                    return payload
            except socket.timeout as e:
                logger.warning("Socket timeout during framed receive")
                raise TimeoutError("Timeout receiving Unity response") from e
            except Exception as e:
                logger.error(f"Error during framed receive: {str(e)}")
                raise

        chunks = []
        # Respect the socket's currently configured timeout
        try:
            while True:
                chunk = sock.recv(buffer_size)
                if not chunk:
                    if not chunks:
                        raise Exception(
                            "Connection closed before receiving data")
                    break
                chunks.append(chunk)

                # Process the data received so far
                data = b''.join(chunks)
                decoded_data = data.decode('utf-8')

                # Check if we've received a complete response
                try:
                    # Special case for ping-pong
                    if decoded_data.strip().startswith('{"status":"success","result":{"message":"pong"'):
                        logger.debug("Received ping response")
                        return data

                    # Handle escaped quotes in the content
                    if '"content":' in decoded_data:
                        # Find the content field and its value
                        content_start = decoded_data.find('"content":') + 9
                        content_end = decoded_data.rfind('"', content_start)
                        if content_end > content_start:
                            # Replace escaped quotes in content with regular quotes
                            content = decoded_data[content_start:content_end]
                            content = content.replace('\\"', '"')
<<<<<<< HEAD
                            decoded_data = decoded_data[:content_start] + content + decoded_data[content_end:]
=======
                            decoded_data = decoded_data[:content_start] + \
                                content + decoded_data[content_end:]
>>>>>>> 4643802a

                    # Validate JSON format
                    json.loads(decoded_data)

                    # If we get here, we have valid JSON
                    logger.info(
                        f"Received complete response ({len(data)} bytes)")
                    return data
                except json.JSONDecodeError:
                    # We haven't received a complete valid JSON response yet
                    continue
                except Exception as e:
                    logger.warning(
                        f"Error processing response chunk: {str(e)}")
                    # Continue reading more chunks as this might not be the complete response
                    continue
        except socket.timeout:
            logger.warning("Socket timeout during receive")
            raise Exception("Timeout receiving Unity response")
        except Exception as e:
            logger.error(f"Error during receive: {str(e)}")
            raise

    def send_command(self, command_type: str, params: Dict[str, Any] = None) -> Dict[str, Any]:
        """Send a command with retry/backoff and port rediscovery. Pings only when requested."""
        # Defensive guard: catch empty/placeholder invocations early
        if not command_type:
            raise ValueError("MCP call missing command_type")
        if params is None:
            # Return a fast, structured error that clients can display without hanging
            return {"success": False, "error": "MCP call received with no parameters (client placeholder?)"}
        attempts = max(config.max_retries, 5)
        base_backoff = max(0.5, config.retry_delay)

        def read_status_file() -> dict | None:
            try:
                status_files = sorted(Path.home().joinpath(
                    '.unity-mcp').glob('unity-mcp-status-*.json'), key=lambda p: p.stat().st_mtime, reverse=True)
                if not status_files:
                    return None
                latest = status_files[0]
                with latest.open('r') as f:
                    return json.load(f)
            except Exception:
                return None

        last_short_timeout = None

        # Preflight: if Unity reports reloading, return a structured hint so clients can retry politely
        try:
            status = read_status_file()
            if status and (status.get('reloading') or status.get('reason') == 'reloading'):
                return {
                    "success": False,
                    "state": "reloading",
                    "retry_after_ms": int(config.reload_retry_ms),
                    "error": "Unity domain reload in progress",
                    "message": "Unity is reloading scripts; please retry shortly"
                }
        except Exception:
            pass

        for attempt in range(attempts + 1):
            try:
                # Ensure connected (handshake occurs within connect())
                if not self.sock and not self.connect():
                    raise Exception("Could not connect to Unity")

                # Build payload
                if command_type == 'ping':
                    payload = b'ping'
                else:
                    command = {"type": command_type, "params": params or {}}
                    payload = json.dumps(
                        command, ensure_ascii=False).encode('utf-8')

                # Send/receive are serialized to protect the shared socket
                with self._io_lock:
                    mode = 'framed' if self.use_framing else 'legacy'
                    with contextlib.suppress(Exception):
                        logger.debug(
                            "send %d bytes; mode=%s; head=%s",
                            len(payload),
                            mode,
                            (payload[:32]).decode('utf-8', 'ignore'),
                        )
                    if self.use_framing:
                        header = struct.pack('>Q', len(payload))
                        self.sock.sendall(header)
                        self.sock.sendall(payload)
                    else:
                        self.sock.sendall(payload)

                    # During retry bursts use a short receive timeout and ensure restoration
                    restore_timeout = None
                    if attempt > 0 and last_short_timeout is None:
                        restore_timeout = self.sock.gettimeout()
                        self.sock.settimeout(1.0)
                    try:
                        response_data = self.receive_full_response(self.sock)
                        with contextlib.suppress(Exception):
                            logger.debug("recv %d bytes; mode=%s",
                                         len(response_data), mode)
                    finally:
                        if restore_timeout is not None:
                            self.sock.settimeout(restore_timeout)
                            last_short_timeout = None

                # Parse
                try:
                    if command_type == 'ping':
                        resp = json.loads(response_data.decode('utf-8'))
                        if resp.get('status') == 'success' and resp.get('result', {}).get('message') == 'pong':
                            return {"message": "pong"}
                        raise Exception("Ping unsuccessful")

                    resp = json.loads(response_data.decode('utf-8'))
<<<<<<< HEAD
                    if resp.get('status') == 'error':
                        err = resp.get('error') or resp.get('message', 'Unknown Unity error')
                        raise Exception(err)
                    return resp.get('result', {})
                except json.JSONDecodeError as je:
                    logger.error(f"JSON decode error: {str(je)}")
                    # Log partial response for debugging
                    partial_response = response_data.decode('utf-8')[:500] + "..." if len(response_data) > 500 else response_data.decode('utf-8')
                    logger.error(f"Raw response preview: {partial_response}")
                    raise Exception(f"Invalid JSON response from Unity: {str(je)}")
            except Exception as e:
                if command_type == 'ping':
                    logger.error(f"Ping error on attempt {attempt+1}: {str(e)}", exc_info=True)
                else:
                    logger.warning(f"Unity communication attempt {attempt+1} failed: {e}", exc_info=True)
=======
                    if resp.get('status') == 'success' and resp.get('result', {}).get('message') == 'pong':
                        return {"message": "pong"}
                    raise Exception("Ping unsuccessful")

                resp = json.loads(response_data.decode('utf-8'))
                if resp.get('status') == 'error':
                    err = resp.get('error') or resp.get(
                        'message', 'Unknown Unity error')
                    raise Exception(err)
                return resp.get('result', {})
            except Exception as e:
                logger.warning(
                    f"Unity communication attempt {attempt+1} failed: {e}")
>>>>>>> 4643802a
                try:
                    if self.sock:
                        self.sock.close()
                finally:
                    self.sock = None

                # Re-discover port each time
                try:
                    new_port = PortDiscovery.discover_unity_port()
                    if new_port != self.port:
                        logger.info(
                            f"Unity port changed {self.port} -> {new_port}")
                    self.port = new_port
                except Exception as de:
                    logger.debug(f"Port discovery failed: {de}")

                if attempt < attempts:
                    # Heartbeat-aware, jittered backoff
                    status = read_status_file()
                    # Base exponential backoff
                    backoff = base_backoff * (2 ** attempt)
                    # Decorrelated jitter multiplier
                    jitter = random.uniform(0.1, 0.3)

                    # Fast‑retry for transient socket failures
                    fast_error = isinstance(
                        e, (ConnectionRefusedError, ConnectionResetError, TimeoutError))
                    if not fast_error:
                        try:
                            err_no = getattr(e, 'errno', None)
                            fast_error = err_no in (
                                errno.ECONNREFUSED, errno.ECONNRESET, errno.ETIMEDOUT)
                        except Exception:
                            pass

                    # Cap backoff depending on state
                    if status and status.get('reloading'):
                        cap = 0.8
                    elif fast_error:
                        cap = 0.25
                    else:
                        cap = 3.0

                    sleep_s = min(cap, jitter * (2 ** attempt))
                    time.sleep(sleep_s)
                    continue
                raise


# Global Unity connection
_unity_connection = None


def get_unity_connection() -> UnityConnection:
    """Retrieve or establish a persistent Unity connection.

    Note: Do NOT ping on every retrieval to avoid connection storms. Rely on
    send_command() exceptions to detect broken sockets and reconnect there.
    """
    global _unity_connection
    if _unity_connection is not None:
        return _unity_connection

    # Double-checked locking to avoid concurrent socket creation
    with _connection_lock:
        if _unity_connection is not None:
            return _unity_connection
        logger.info(f"Creating new Unity connection (registry={PortDiscovery.get_registry_path()})")
        _unity_connection = UnityConnection()
        if not _unity_connection.connect():
            _unity_connection = None
            raise ConnectionError(
                "Could not connect to Unity. Ensure the Unity Editor and MCP Bridge are running.")
        logger.info("Connected to Unity on startup")
        return _unity_connection


# -----------------------------
# Centralized retry helpers
# -----------------------------

def _is_reloading_response(resp: dict) -> bool:
    """Return True if the Unity response indicates the editor is reloading."""
    if not isinstance(resp, dict):
        return False
    if resp.get("state") == "reloading":
        return True
    message_text = (resp.get("message") or resp.get("error") or "").lower()
    return "reload" in message_text


def send_command_with_retry(command_type: str, params: Dict[str, Any], *, max_retries: int | None = None, retry_ms: int | None = None) -> Dict[str, Any]:
    """Send a command via the shared connection, waiting politely through Unity reloads.

    Uses config.reload_retry_ms and config.reload_max_retries by default. Preserves the
    structured failure if retries are exhausted.
    """
    conn = get_unity_connection()
    if max_retries is None:
        max_retries = getattr(config, "reload_max_retries", 40)
    if retry_ms is None:
        retry_ms = getattr(config, "reload_retry_ms", 250)

    response = conn.send_command(command_type, params)
    retries = 0
    while _is_reloading_response(response) and retries < max_retries:
        delay_ms = int(response.get("retry_after_ms", retry_ms)
                       ) if isinstance(response, dict) else retry_ms
        time.sleep(max(0.0, delay_ms / 1000.0))
        retries += 1
        response = conn.send_command(command_type, params)
    return response


async def async_send_command_with_retry(command_type: str, params: Dict[str, Any], *, loop=None, max_retries: int | None = None, retry_ms: int | None = None) -> Dict[str, Any]:
    """Async wrapper that runs the blocking retry helper in a thread pool."""
    try:
        import asyncio  # local import to avoid mandatory asyncio dependency for sync callers
        if loop is None:
            loop = asyncio.get_running_loop()
        return await loop.run_in_executor(
            None,
            lambda: send_command_with_retry(
                command_type, params, max_retries=max_retries, retry_ms=retry_ms),
        )
    except Exception as e:
        # Return a structured error dict for consistency with other responses
        return {"success": False, "error": f"Python async retry helper failed: {str(e)}"}<|MERGE_RESOLUTION|>--- conflicted
+++ resolved
@@ -196,12 +196,7 @@
                             # Replace escaped quotes in content with regular quotes
                             content = decoded_data[content_start:content_end]
                             content = content.replace('\\"', '"')
-<<<<<<< HEAD
                             decoded_data = decoded_data[:content_start] + content + decoded_data[content_end:]
-=======
-                            decoded_data = decoded_data[:content_start] + \
-                                content + decoded_data[content_end:]
->>>>>>> 4643802a
 
                     # Validate JSON format
                     json.loads(decoded_data)
@@ -319,7 +314,6 @@
                         raise Exception("Ping unsuccessful")
 
                     resp = json.loads(response_data.decode('utf-8'))
-<<<<<<< HEAD
                     if resp.get('status') == 'error':
                         err = resp.get('error') or resp.get('message', 'Unknown Unity error')
                         raise Exception(err)
@@ -335,21 +329,6 @@
                     logger.error(f"Ping error on attempt {attempt+1}: {str(e)}", exc_info=True)
                 else:
                     logger.warning(f"Unity communication attempt {attempt+1} failed: {e}", exc_info=True)
-=======
-                    if resp.get('status') == 'success' and resp.get('result', {}).get('message') == 'pong':
-                        return {"message": "pong"}
-                    raise Exception("Ping unsuccessful")
-
-                resp = json.loads(response_data.decode('utf-8'))
-                if resp.get('status') == 'error':
-                    err = resp.get('error') or resp.get(
-                        'message', 'Unknown Unity error')
-                    raise Exception(err)
-                return resp.get('result', {})
-            except Exception as e:
-                logger.warning(
-                    f"Unity communication attempt {attempt+1} failed: {e}")
->>>>>>> 4643802a
                 try:
                     if self.sock:
                         self.sock.close()
